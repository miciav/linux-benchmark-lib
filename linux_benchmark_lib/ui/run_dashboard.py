from __future__ import annotations

"""Rich dashboard rendering for the run journal."""

from contextlib import contextmanager
from typing import Dict, Iterable, List

from rich.console import Console
from rich.layout import Layout
from rich.live import Live
from rich.panel import Panel
from rich.table import Table

from ..journal import RunJournal, RunStatus, TaskState


class RunDashboard:
    """Render run plan and journal tables with Live refreshes."""

    def __init__(
        self,
        console: Console,
        plan_rows: List[Dict[str, str]],
        journal: RunJournal,
    ) -> None:
        self.console = console
        self.plan_rows = plan_rows
        self.journal = journal
        self.log_buffer: List[str] = []
        self.max_log_lines = 20
        self.layout = Layout()
        self.layout.split_column(
            Layout(name="plan", size=self._plan_height()),
            Layout(name="journal"),
            Layout(name="logs", size=self.max_log_lines + 2),
        )
        self._live: Live | None = None

    @contextmanager
    def live(self):
        """Context manager that drives Live updates."""
        if self._live is not None:
            yield self
            return
        with Live(
            self.render(),
            console=self.console,
            refresh_per_second=4,
            screen=True,
        ) as live:
            self._live = live
            try:
                yield self
            finally:
                self._live = None

    def refresh(self) -> None:
        """Trigger a Live refresh when active."""
        if self._live:
            self._live.update(self.render(), refresh=True)

    def render(self) -> Layout:
        """Return the layout for the current state."""
        # Resize plan dynamically so multiple workloads stay visible.
        self.layout["plan"].size = self._plan_height()
        self.layout["plan"].update(self._render_plan())
        self.layout["journal"].update(self._render_journal())
        self.layout["logs"].update(self._render_logs())
        return self.layout

    def _render_plan(self) -> Panel:
        table = Table(
            show_edge=True,
            expand=True,
            border_style="cyan",
            header_style="bold white",
        )
        table.add_column("Workload")
        table.add_column("Plugin", style="cyan")
        table.add_column("Intensity")
        table.add_column("Configuration")
        table.add_column("Repetitions", justify="center")
        table.add_column("Status", style="green")

        for row in self.plan_rows:
            table.add_row(
                row.get("name", ""),
                row.get("plugin", ""),
                row.get("intensity", ""),
                row.get("details", ""),
                row.get("repetitions", ""),
                row.get("status", ""),
            )

        return Panel(
            table,
            title="Run Plan",
            border_style="cyan",
        )

    def _render_logs(self) -> Panel:
        """Render the rolling log stream."""
        lines = self.log_buffer[-self.max_log_lines :]
        text = "\n".join(lines)
        return Panel(
            text,
            title="[bold]Log Stream[/bold]",
            border_style="bright_black",
        )

    def _render_journal(self) -> Panel:
        table = Table(expand=True, box=None, padding=(0, 1))
        table.add_column("Host", style="bold cyan", width=24)
        table.add_column("Workload", width=10)
<<<<<<< HEAD
        table.add_column("Run", justify="center", width=12)
=======
        table.add_column("Status", justify="center", width=10)
        table.add_column("Progress", justify="center", width=10)
>>>>>>> dd3ba445
        table.add_column("Current Action", style="dim italic")

        target_reps = self._target_repetitions()

        for host, workload in self._unique_pairs():
            row: List[str] = [host, workload]
            tasks = self._tasks_for(host, workload)
            status = self._aggregate_status(tasks)
            active_action = ""
<<<<<<< HEAD
            status_text, progress = self._summarize_progress(tasks, target_reps)
            row.append(f"{status_text}\n[dim]{progress}[/dim]")

            running_task = next(
                (t for t in tasks.values() if t.status == RunStatus.RUNNING),
                None,
            )
            if running_task:
                active_action = running_task.current_action or "Running..."
=======
            running_task = next(
                (task for task in tasks.values() if task.status == RunStatus.RUNNING),
                None,
            )
            if running_task:
                active_action = running_task.current_action or "Running..."

            completed = self._completed_repetitions(tasks)
            total = max(self._max_repetitions(), len(tasks)) or 0
>>>>>>> dd3ba445

            row.extend([
                status,
                f"{completed}/{total}",
                active_action,
            ])
            table.add_row(*row)

        return Panel(
            table,
            title=f"[bold]Run Journal (ID: {self.journal.run_id})[/bold]",
            border_style="bright_black",
        )

    def _plan_height(self) -> int:
        """Compute a plan section height that fits all rows."""
        return max(6, len(self.plan_rows) + 6)

    def add_log(self, message: str) -> None:
        """Append a message to the log buffer."""
        if not message or not message.strip():
            return
        self.log_buffer.append(message.strip())
        # Trim occasionally to avoid unbounded growth
        if len(self.log_buffer) > self.max_log_lines * 5:
            self.log_buffer = self.log_buffer[-self.max_log_lines * 5 :]

    def _target_repetitions(self) -> int:
        from_metadata = self.journal.metadata.get("repetitions")
        if isinstance(from_metadata, int) and from_metadata > 0:
            return from_metadata
        reps = [task.repetition for task in self.journal.tasks.values()]
        return max(reps) if reps else 0

    def _unique_pairs(self) -> Iterable[tuple[str, str]]:
        seen = set()
        for task in self.journal.tasks.values():
            key = (task.host, task.workload)
            if key in seen:
                continue
            seen.add(key)
            yield key

    def _tasks_for(self, host: str, workload: str) -> Dict[int, TaskState]:
        return {
            task.repetition: task
            for task in self.journal.tasks.values()
            if task.host == host and task.workload == workload
        }

<<<<<<< HEAD
    @staticmethod
    def _summarize_progress(
        tasks: Dict[int, TaskState], target_reps: int
    ) -> tuple[str, str]:
        total = target_reps or len(tasks)
        completed = sum(
            1
            for task in tasks.values()
            if task.status in (RunStatus.COMPLETED, RunStatus.SKIPPED, RunStatus.FAILED)
        )
        running = any(task.status == RunStatus.RUNNING for task in tasks.values())
        failed = any(task.status == RunStatus.FAILED for task in tasks.values())
        skipped = tasks and all(task.status == RunStatus.SKIPPED for task in tasks.values())

        if failed:
            status = "[red]✘ Fail[/red]"
        elif running:
            status = "[yellow]⟳ Run[/yellow]"
        elif skipped:
            status = "[cyan]Skip[/cyan]"
        elif total and completed >= total:
            status = "[green]✔ Done[/green]"
        elif completed > 0:
            status = "[cyan]▶ Partial[/cyan]"
        else:
            status = "[dim]Wait[/dim]"

        progress = f"{completed}/{total or '?'}"
        return status, progress
=======
    def _aggregate_status(self, tasks: Dict[int, TaskState]) -> str:
        if not tasks:
            return "[dim]Wait[/dim]"

        statuses = {task.status for task in tasks.values()}

        if RunStatus.FAILED in statuses:
            return "[red]✘ Fail[/red]"
        if RunStatus.RUNNING in statuses:
            return "[yellow]⟳ Run[/yellow]"
        if statuses <= {RunStatus.COMPLETED, RunStatus.SKIPPED} and RunStatus.COMPLETED in statuses:
            return "[green]✔ Done[/green]"
        if statuses == {RunStatus.SKIPPED}:
            return "[cyan]Skip[/cyan]"
        if RunStatus.PENDING in statuses:
            return "[dim]Wait[/dim]"
        return "[dim]Wait[/dim]"
>>>>>>> dd3ba445

    @staticmethod
    def _completed_repetitions(tasks: Dict[int, TaskState]) -> int:
        return sum(1 for task in tasks.values() if task.status in {RunStatus.COMPLETED, RunStatus.SKIPPED})


class NoopDashboard:
    """Placeholder used when no TTY is available."""

    @contextmanager
    def live(self):
        yield self

    def refresh(self) -> None:  # noqa: D401 - simple no-op
        """No-op refresh."""
        return

    def add_log(self, _: str) -> None:
        """No-op log appender."""
        return<|MERGE_RESOLUTION|>--- conflicted
+++ resolved
@@ -112,12 +112,8 @@
         table = Table(expand=True, box=None, padding=(0, 1))
         table.add_column("Host", style="bold cyan", width=24)
         table.add_column("Workload", width=10)
-<<<<<<< HEAD
-        table.add_column("Run", justify="center", width=12)
-=======
         table.add_column("Status", justify="center", width=10)
         table.add_column("Progress", justify="center", width=10)
->>>>>>> dd3ba445
         table.add_column("Current Action", style="dim italic")
 
         target_reps = self._target_repetitions()
@@ -127,17 +123,6 @@
             tasks = self._tasks_for(host, workload)
             status = self._aggregate_status(tasks)
             active_action = ""
-<<<<<<< HEAD
-            status_text, progress = self._summarize_progress(tasks, target_reps)
-            row.append(f"{status_text}\n[dim]{progress}[/dim]")
-
-            running_task = next(
-                (t for t in tasks.values() if t.status == RunStatus.RUNNING),
-                None,
-            )
-            if running_task:
-                active_action = running_task.current_action or "Running..."
-=======
             running_task = next(
                 (task for task in tasks.values() if task.status == RunStatus.RUNNING),
                 None,
@@ -147,7 +132,6 @@
 
             completed = self._completed_repetitions(tasks)
             total = max(self._max_repetitions(), len(tasks)) or 0
->>>>>>> dd3ba445
 
             row.extend([
                 status,
@@ -198,7 +182,6 @@
             if task.host == host and task.workload == workload
         }
 
-<<<<<<< HEAD
     @staticmethod
     def _summarize_progress(
         tasks: Dict[int, TaskState], target_reps: int
@@ -228,25 +211,6 @@
 
         progress = f"{completed}/{total or '?'}"
         return status, progress
-=======
-    def _aggregate_status(self, tasks: Dict[int, TaskState]) -> str:
-        if not tasks:
-            return "[dim]Wait[/dim]"
-
-        statuses = {task.status for task in tasks.values()}
-
-        if RunStatus.FAILED in statuses:
-            return "[red]✘ Fail[/red]"
-        if RunStatus.RUNNING in statuses:
-            return "[yellow]⟳ Run[/yellow]"
-        if statuses <= {RunStatus.COMPLETED, RunStatus.SKIPPED} and RunStatus.COMPLETED in statuses:
-            return "[green]✔ Done[/green]"
-        if statuses == {RunStatus.SKIPPED}:
-            return "[cyan]Skip[/cyan]"
-        if RunStatus.PENDING in statuses:
-            return "[dim]Wait[/dim]"
-        return "[dim]Wait[/dim]"
->>>>>>> dd3ba445
 
     @staticmethod
     def _completed_repetitions(tasks: Dict[int, TaskState]) -> int:
