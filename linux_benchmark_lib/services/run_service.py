"""Application-facing run orchestration helpers for the CLI."""

from __future__ import annotations

from datetime import datetime
from collections import deque
import os
import time
import re
from dataclasses import dataclass, asdict
from contextlib import ExitStack
from typing import Callable, List, Optional, Dict, Any, TYPE_CHECKING
from pathlib import Path
import json

from ..benchmark_config import BenchmarkConfig, RemoteExecutionConfig, RemoteHostConfig
from ..journal import RunJournal, RunStatus
from ..events import RunEvent, LogSink
from ..local_runner import LocalRunner
from ..plugin_system.registry import PluginRegistry
from ..plugin_system.interface import WorkloadIntensity
from .container_service import ContainerRunner, ContainerRunSpec
from .multipass_service import MultipassService
from .setup_service import SetupService
from ..ui.console_adapter import ConsoleUIAdapter
from ..ui.run_dashboard import NoopDashboard, RunDashboard
from ..ui.types import UIAdapter

if TYPE_CHECKING:
    from ..controller import BenchmarkController, RunExecutionSummary


class AnsibleOutputFormatter:
    """Parses raw Ansible output stream and prints user-friendly status updates."""
    
    def __init__(self):
        self.task_pattern = re.compile(r"TASK \[(.*?)\]")
        self.bench_pattern = re.compile(r"Running benchmark: (.*)")
        self.current_phase = "Initializing" # Default phase
        self._always_show_tasks = (
            "workload_runner : Build repetitions list",
            "workload_runner : Run benchmark via local runner (per repetition)",
        )
    
    def set_phase(self, phase: str):
        self.current_phase = phase

    def process(self, text: str, end: str = "", log_sink: Callable[[str], None] | None = None):
        if not text:
            return
        
        lines = text.splitlines()
        for line in lines:
            self._handle_line(line, log_sink=log_sink)

    def _emit(self, message: str, log_sink: Callable[[str], None] | None) -> None:
        """Send formatted message to stdout and optional sink."""
        print(message)
        if log_sink:
            log_sink(message)

    def _handle_line(self, line: str, log_sink: Callable[[str], None] | None = None):
        line = line.strip()
        if not line:
            return

        progress = self._format_progress(line)
        if progress:
            self._emit(progress, log_sink)
            return

        # Filter noise
        if any(x in line for x in ["PLAY [", "GATHERING FACTS", "RECAP", "ok:", "skipping:", "included:"]):
            return
        if line.startswith("*****"):
            return

        # Format Tasks
        task_match = self.task_pattern.search(line)
        if task_match:
            task_name = task_match.group(1).strip()
            # Cleanup "workload_runner :" prefix if present
            if " : " in task_name:
                _, task_name = task_name.split(" : ", 1)
            always = task_match.group(1).strip()
            if always in self._always_show_tasks:
                self._emit(f"• {always}", log_sink)
            else:
                self._emit(f"• [{self.current_phase}] {task_name}", log_sink)
            return

        # Format Benchmark Start (from python script)
        bench_match = self.bench_pattern.search(line)
        if bench_match:
            bench_name = bench_match.group(1)
            self._emit(f"\n>>> Benchmark: {bench_name} <<<\n", log_sink)
            return

        # Format Changes (usually means success in ansible terms)
        if line.startswith("changed:"):
            return

        # Pass through interesting lines from the benchmark script
        if "linux_benchmark_lib.local_runner" in line or "Running test" in line or "Progress:" in line or "Completed" in line:
            self._emit(f"  {line}", log_sink)
            return
        
        # Pass through raw output that looks like a progress bar (rich output often has special chars)
        if "━" in line:
            self._emit(f"  {line}", log_sink)
            return

        # Pass through errors
        if "fatal:" in line or "ERROR" in line or "failed:" in line:
            self._emit(f"[!] {line}", log_sink)

    def _format_progress(self, line: str) -> str | None:
        """Render LB_EVENT progress lines into a concise message."""
        token_idx = line.find("LB_EVENT")
        if token_idx == -1:
            return None
        payload = line[token_idx + len("LB_EVENT"):].strip()
        if "{" not in payload or "}" not in payload:
            return None
        try:
            start = payload.find("{")
            end = payload.rfind("}") + 1
            data = json.loads(payload[start:end])
        except Exception:
            return None
        host = data.get("host", "?")
        workload = data.get("workload", "?")
        rep = data.get("repetition", "?")
        total = data.get("total_repetitions") or data.get("total") or "?"
        status = (data.get("status") or "").lower()
        if status == "running":
            return f"{rep}/{total} running on {host} ({workload})"
        if status == "done":
            return f"{rep}/{total} completed on {host} ({workload})"
        if status == "failed":
            return f"{rep}/{total} failed on {host} ({workload})"
        return f"{rep}/{total} {status} on {host} ({workload})"


@dataclass
class RunContext:
    """Inputs required to execute a run."""

    config: BenchmarkConfig
    target_tests: List[str]
    registry: PluginRegistry
    use_remote: bool
    use_container: bool = False
    use_multipass: bool = False
    multipass_count: int = 1
    config_path: Optional[Path] = None
    docker_image: str = "linux-benchmark-lib:dev"
    docker_engine: str = "docker"
    docker_build: bool = True
    docker_no_cache: bool = False
    docker_workdir: Path | None = None
    debug: bool = False
    resume_from: str | None = None
    resume_latest: bool = False


@dataclass
class RunResult:
    """Outcome of a run."""

    context: RunContext
    summary: Optional[RunExecutionSummary]
    journal_path: Path | None = None
    log_path: Path | None = None


class RunService:
    """Coordinate benchmark execution for CLI commands."""

    def __init__(self, registry_factory: Callable[[], PluginRegistry]):
        self._registry_factory = registry_factory
        self._container_runner = ContainerRunner()
        self._setup_service = SetupService()
        self._progress_token = "LB_EVENT"

    def get_run_plan(
        self,
        cfg: BenchmarkConfig,
        tests: List[str],
        docker_mode: bool = False,
        multipass_mode: bool = False,
        remote_mode: bool = False,
        registry: PluginRegistry | None = None,
    ) -> List[Dict[str, Any]]:
        """
        Build a detailed plan for the workloads to be run.
        
        Returns a list of dictionaries containing status, intensity, details, etc.
        """
        registry = registry or self._registry_factory()
        plan = []
        container_env = os.getenv("LB_CONTAINER_MODE", "").lower() in ("1", "true", "yes")
        container_mode = docker_mode or container_env
        
        for name in tests:
            wl = cfg.workloads.get(name)
            item = {
                "name": name,
                "plugin": wl.plugin if wl else "unknown",
                "status": "[yellow]?[/yellow]",
                "intensity": wl.intensity if wl else "-",
                "details": "-",
                "repetitions": str(cfg.repetitions),
            }
            
            if not wl:
                plan.append(item)
                continue

            try:
                plugin = registry.get(wl.plugin)
            except Exception:
                item["status"] = "[red]✗ (Missing)[/red]"
                plan.append(item)
                continue

            # Resolve Configuration (Preset vs Options)
            config_obj = None
            try:
                if wl.intensity and wl.intensity != "user_defined":
                    try:
                        level = WorkloadIntensity(wl.intensity)
                        config_obj = plugin.get_preset_config(level)
                    except ValueError:
                        pass # Invalid intensity, will fall back
                
                # Fallback to user options if no preset found/used
                if config_obj is None:
                    # Instantiate config from dict
                    if isinstance(wl.options, dict):
                        config_obj = plugin.config_cls(**wl.options)
                    else:
                        config_obj = wl.options
            except Exception as e:
                item["details"] = f"[red]Config Error: {e}[/red]"

            # Format details string
            if config_obj:
                try:
                    # Convert to dict, filter None values
                    data = asdict(config_obj)
                    # Prioritize common fields for brevity
                    parts = []
                    
                    # Duration/Timeout check
                    duration = data.get("timeout") or data.get("time") or data.get("runtime")
                    if duration:
                        parts.append(f"Time: {duration}s")
                    
                    # Specific fields per plugin type
                    if "cpu_workers" in data and data["cpu_workers"] > 0:
                        parts.append(f"CPU: {data['cpu_workers']}")
                    if "vm_bytes" in data:
                        parts.append(f"VM: {data['vm_bytes']}")
                    if "bs" in data:
                        parts.append(f"BS: {data['bs']}")
                    if "count" in data and data["count"]:
                        parts.append(f"Count: {data['count']}")
                    if "parallel" in data:
                        parts.append(f"Streams: {data['parallel']}")
                    if "rw" in data:
                        parts.append(f"Mode: {data['rw']}")
                    if "iodepth" in data:
                        parts.append(f"Depth: {data['iodepth']}")
                        
                    # Fallback if specific fields didn't cover much
                    if len(parts) < 2:
                        parts = [f"{k}={v}" for k, v in data.items() if v is not None and k not in ["extra_args"]]
                    
                    item["details"] = ", ".join(parts)
                except Exception:
                    item["details"] = str(config_obj)

            if container_mode:
                item["status"] = "[green]Container[/green]"
                plan.append(item)
                continue

            if multipass_mode:
                item["status"] = "[green]Multipass[/green]"
                plan.append(item)
                continue

            if remote_mode:
                item["status"] = "[blue]Remote[/blue]"
                plan.append(item)
                continue

            # General Environment Validation
            try:
                # Create a temporary generator just to check environment
                gen = plugin.create_generator(config_obj)
                
                # Check check_prerequisites or _validate_environment
                checker = getattr(gen, "check_prerequisites", None)
                if callable(checker):
                    is_ok = checker()
                else:
                    validator = getattr(gen, "_validate_environment", None)
                    is_ok = validator() if callable(validator) else False
                
                item["status"] = "[green]✓[/green]" if is_ok else "[red]✗ (Env Check)[/red]"
            except Exception:
                item["status"] = "[red]✗ (Init Failed)[/red]"
            
            plan.append(item)
            
        return plan

    @staticmethod
    def apply_overrides(cfg: BenchmarkConfig, intensity: str | None, debug: bool) -> None:
        """Apply CLI-driven overrides to the configuration."""
        if intensity:
            for wl_name in cfg.workloads:
                cfg.workloads[wl_name].intensity = intensity
        if debug:
            for workload in cfg.workloads.values():
                if isinstance(workload.options, dict):
                    workload.options["debug"] = True
                else:
                    try:
                        setattr(workload.options, "debug", True)
                    except Exception:
                        pass

    def build_context(
        self,
        cfg: BenchmarkConfig,
        tests: Optional[List[str]],
        remote_override: Optional[bool],
        docker: bool = False,
        multipass: bool = False,
        docker_image: str = "linux-benchmark-lib:dev",
        docker_engine: str = "docker",
        docker_build: bool = True,
        docker_no_cache: bool = False,
        config_path: Optional[Path] = None,
        debug: bool = False,
        resume: Optional[str] = None,
        multipass_vm_count: int = 1,
    ) -> RunContext:
        """Compute the run context and registry."""
        registry = self._registry_factory()
        target_tests = tests or [
            name for name, workload in cfg.workloads.items() if workload.enabled
        ]
        use_remote = remote_override if remote_override is not None else cfg.remote_execution.enabled
        
        if multipass:
            use_remote = True

        # Use repo root (where Dockerfile lives) as the container build context
        project_root = Path(__file__).resolve().parent.parent.parent
        return RunContext(
            config=cfg,
            target_tests=target_tests,
            registry=registry,
            use_remote=use_remote,
            use_container=docker,
            use_multipass=multipass,
            multipass_count=max(1, multipass_vm_count),
            config_path=config_path,
            docker_image=docker_image,
            docker_engine=docker_engine,
            docker_build=docker_build,
            docker_no_cache=docker_no_cache,
            docker_workdir=project_root if docker else None,
            debug=debug,
            resume_from=None if resume in (None, "latest") else resume,
            resume_latest=resume == "latest",
        )

    def create_session(
        self,
        config_service: Any,
        tests: Optional[List[str]] = None,
        config_path: Optional[Path] = None,
        run_id: Optional[str] = None,
        resume: Optional[str] = None,
        remote: Optional[bool] = None,
        docker: bool = False,
        docker_image: str = "linux-benchmark-lib:dev",
        docker_engine: str = "docker",
        docker_no_build: bool = False,
        docker_no_cache: bool = False,
        repetitions: Optional[int] = None,
        multipass: bool = False,
        multipass_vm_count: int = 1,
        debug: bool = False,
        intensity: Optional[str] = None,
        ui_adapter: UIAdapter | None = None,
        setup: bool = True,
    ) -> RunContext:
        """
        Orchestrate the creation of a RunContext from raw inputs.
        
        This method consolidates configuration loading, overrides, and context building.
        """
        # 1. Load Config
        cfg, resolved, stale = config_service.load_for_read(config_path)
        if ui_adapter:
            if stale:
                ui_adapter.show_warning(f"Saved default config not found: {stale}")
            if resolved:
                ui_adapter.show_success(f"Loaded config: {resolved}")
            else:
                ui_adapter.show_warning("No config file found; using built-in defaults.")

        # 2. Overrides
        # Force setup flag from CLI onto the config, which drives logic in execute()
        cfg.remote_execution.run_setup = setup
        if not setup:
            cfg.remote_execution.run_teardown = False
        
        if repetitions is not None:
            cfg.repetitions = repetitions
            if ui_adapter:
                ui_adapter.show_info(f"Using {repetitions} repetitions for this run")

        self.apply_overrides(cfg, intensity=intensity, debug=debug)
        if intensity and ui_adapter:
            ui_adapter.show_info(f"Global intensity override: {intensity}")
            
        cfg.ensure_output_dirs()
        
        # 3. Target Tests
        target_tests = tests or [name for name, wl in cfg.workloads.items() if wl.enabled]
        if not target_tests:
            raise ValueError("No workloads selected to run.")

        # 4. Build Context
        context = self.build_context(
            cfg,
            target_tests,
            remote_override=remote,
            docker=docker,
            multipass=multipass,
            docker_image=docker_image,
            docker_engine=docker_engine,
            docker_build=not docker_no_build,
            docker_no_cache=docker_no_cache,
            config_path=resolved,
            debug=debug,
            resume=resume,
            multipass_vm_count=multipass_vm_count,
        )
        return context

    def execute(
        self,
        context: RunContext,
        run_id: Optional[str],
        output_callback: Optional[Callable[[str, str], None]] = None,
        ui_adapter: UIAdapter | None = None,
    ) -> RunResult:
        """Execute benchmarks using the provided context."""
        # Shared journal/log setup for all modes (local, container, remote)
        journal: RunJournal | None = None
        journal_path: Path | None = None
        log_path: Path | None = None
        run_identifier = run_id
        dashboard: NoopDashboard | RunDashboard | None = None
        
        # Ensure we always stream output for remote/multipass to show progress
        formatter: AnsibleOutputFormatter | None = None
        if output_callback is None:
            if context.debug:
                # In debug mode, print everything raw for troubleshooting
                def _debug_printer(text: str, end: str = ""):
                    print(text, end=end, flush=True)
                output_callback = _debug_printer
            else:
                # In normal mode, use the pretty formatter to hide Ansible noise
                formatter = AnsibleOutputFormatter()
                output_callback = formatter.process

        # Logic for Multipass Execution
        if context.use_multipass:
            # Create a temp dir for keys relative to output to keep project clean or use system temp
            temp_keys_dir = context.config.output_dir.parent / "temp_keys"
            temp_keys_dir.mkdir(parents=True, exist_ok=True)
            
            count = max(1, context.multipass_count)

            # Context Manager ensures cleanup happens even if benchmarks fail
            with ExitStack() as stack:
                remote_hosts: list[RemoteHostConfig] = []
                for _ in range(count):
                    service = MultipassService(temp_keys_dir)
                    remote_host = stack.enter_context(service.provision())
                    remote_hosts.append(remote_host)
                    if ui_adapter:
                        ui_adapter.show_success(f"Provisioned Multipass VM: {remote_host.address}")
                
                # Override configuration dynamically
                context.config.remote_hosts = remote_hosts
                context.config.remote_execution.enabled = True
                
                # Ensure playbook paths are absolute and valid (reset to defaults)
                # This prevents errors if the user config has broken/relative paths
                defaults = RemoteExecutionConfig()
                context.config.remote_execution.setup_playbook = defaults.setup_playbook
                context.config.remote_execution.run_playbook = defaults.run_playbook
                context.config.remote_execution.collect_playbook = defaults.collect_playbook
                
                return self._run_remote(
                    context,
                    run_id,
                    output_callback,
                    formatter,
                    ui_adapter,
                )

        if context.use_container:
            journal, journal_path, dashboard, run_identifier = self._prepare_journal_and_dashboard(
                context, run_id, ui_adapter
            )
            log_path = journal_path.parent / "run.log"
            # Ensure directory exists
            journal_path.parent.mkdir(parents=True, exist_ok=True)

            root = context.docker_workdir or context.config.output_dir.parent.resolve()
            spec = ContainerRunSpec(
                tests=context.target_tests,
                cfg_path=context.config_path,
                config_path=context.config_path,
                run_id=run_identifier,
                remote=context.use_remote,
                image=context.docker_image,
                workdir=root,
                artifacts_dir=context.config.output_dir.resolve(),
                engine=context.docker_engine,
                build=context.docker_build,
                no_cache=context.docker_no_cache,
                debug=context.debug,
                repetitions=context.config.repetitions,
            )
<<<<<<< HEAD
=======
            
            # Run each workload in its own container (or shared image)
            for test_name in context.target_tests:
                workload_cfg = context.config.workloads.get(test_name)
                if not workload_cfg:
                    continue
                
                try:
                    plugin = context.registry.get(workload_cfg.plugin)
                    self._container_runner.run_workload(
                        spec,
                        test_name,
                        plugin,
                        ui_adapter=ui_adapter,
                    )
                except Exception as e:
                    if ui_adapter:
                        ui_adapter.show_error(f"Failed to run container for {test_name}: {e}")
                    else:
                        print(f"Error running {test_name}: {e}")
>>>>>>> 7804e26a

            def _container_output_handler(line: str) -> None:
                # 1. Parse Event for UI updates (In-Memory Only)
                # We do NOT save to disk here to avoid race conditions with the inner process
                # which has the volume mounted and writes the authoritative journal.
                info = self._parse_progress_line(line)
                if info:
                    status_map = {
                        "running": RunStatus.RUNNING,
                        "done": RunStatus.COMPLETED,
                        "failed": RunStatus.FAILED,
                    }
                    journal.update_task(
                        info["host"],
                        info["workload"],
                        info["rep"],
                        status_map.get(info["status"].lower(), RunStatus.RUNNING),
                        action="container_run",
                    )
                    if isinstance(dashboard, RunDashboard):
                        dashboard.refresh()
                    return  # Do not log event protocol lines to the UI

                # 2. Filter and Log to Dashboard
                stripped = line.strip()
                if not stripped:
                    return

                # Suppress progress bar updates from HeadlessUIAdapter
                # Format: "workload (rep N): X%"
                if "(rep " in stripped and stripped.endswith("%"):
                    return

                if isinstance(dashboard, RunDashboard):
                    # Only show relevant logs, filter out likely internal noise if needed
                    dashboard.add_log(line.rstrip())
                else:
                    print(line, end="")

            with dashboard.live():
                for test_name in context.target_tests:
                    workload_cfg = context.config.workloads.get(test_name)
                    if not workload_cfg:
                        continue
                    
                    try:
                        plugin = context.registry.get(workload_cfg.plugin)
                        self._container_runner.run_workload(
                            spec, test_name, plugin, output_callback=_container_output_handler
                        )
                        
                        # Reload journal from disk to ensure we have the authoritative state
                        # (e.g. COMPLETED status) written by the inner process.
                        if journal_path.exists():
                            try:
                                disk_journal = RunJournal.load(journal_path)
                                journal.tasks = disk_journal.tasks
                            except Exception:
                                pass

                        if isinstance(dashboard, RunDashboard):
                            dashboard.refresh()

                    except Exception as e:
                        if ui_adapter:
                            ui_adapter.show_error(f"Failed to run container for {test_name}: {e}")
                        else:
                            print(f"Error running {test_name}: {e}")
                        
                        # Fail all reps for this workload
                        for rep in range(1, context.config.repetitions + 1):
                            h_name = context.config.remote_hosts[0].name if context.config.remote_hosts else "localhost"
                            journal.update_task(
                                h_name,
                                test_name,
                                rep,
                                RunStatus.FAILED,
                                action="container_run",
                                error=str(e),
                            )
                        journal.save(journal_path)

            return RunResult(context=context, summary=None, journal_path=journal_path, log_path=log_path)

        if context.use_remote:
            return self._run_remote(
                context,
                run_id,
                output_callback,
                formatter,
                ui_adapter,
            )

        # --- LOCAL EXECUTION WITH 2-LEVEL SETUP ---
        journal, journal_path, dashboard, run_identifier = self._prepare_journal_and_dashboard(
            context, run_id, ui_adapter
        )
        log_path = journal_path.parent / "run.log"
        log_file = log_path.open("a", encoding="utf-8")
        def _progress_cb(event: RunEvent) -> None:
            status_map = {
                "running": RunStatus.RUNNING,
                "done": RunStatus.COMPLETED,
                "failed": RunStatus.FAILED,
            }
            mapped = status_map.get(event.status.lower(), RunStatus.RUNNING)
            journal.update_task(event.host, event.workload, event.repetition, mapped, action="local_run")
            journal.save(journal_path)
            if isinstance(dashboard, RunDashboard):
                dashboard.refresh()

        runner = LocalRunner(
            context.config,
            registry=context.registry,
            ui_adapter=ui_adapter,
            progress_callback=_progress_cb,
            host_name=(context.config.remote_hosts[0].name if context.config.remote_hosts else "localhost"),
        )
        
        # Level 1: Global Setup
        if context.config.remote_execution.run_setup:
            if ui_adapter:
                ui_adapter.show_info("Running global setup (local)...")
            if not self._setup_service.provision_global():
                msg = "Global setup failed (local)."
                if ui_adapter:
                    ui_adapter.show_error(msg)
                print(msg)
                log_file.write(msg + "\n")
                log_file.close()
                journal.save(journal_path)
                if isinstance(dashboard, RunDashboard):
                    dashboard.refresh()
                return RunResult(context=context, summary=None, journal_path=journal_path, log_path=log_path)

        try:
            for test_name in context.target_tests:
                workload_cfg = context.config.workloads.get(test_name)
                if not workload_cfg:
                    continue

                # Get plugin from registry (cache check already done by builder)
                try:
                    plugin = context.registry.get(workload_cfg.plugin)
                except Exception as e:
                    if ui_adapter:
                        ui_adapter.show_error(f"Skipping {test_name}: {e}")
                    log_file.write(f"Skipping {test_name}: {e}\n")
                    log_file.flush()
                    continue

                # Level 2: Workload Setup
                if context.config.remote_execution.run_setup:
                    if ui_adapter:
                        ui_adapter.show_info(f"Running setup for {test_name} (local)...")
                    
                    if not self._setup_service.provision_workload(plugin):
                        msg = f"Setup failed for {test_name} (local). Skipping."
                        if ui_adapter:
                            ui_adapter.show_error(msg)
                        print(msg)
                        log_file.write(msg + "\n")
                        log_file.flush()
                        
                        # Cleanup attempt if setup failed? Usually setup is idempotent or fail-fast.
                        # We try teardown just in case.
                        if context.config.remote_execution.run_teardown:
                            self._setup_service.teardown_workload(plugin)
                        continue

                host_name = (context.config.remote_hosts[0].name
                             if context.config.remote_hosts else "localhost")
                for rep in range(1, context.config.repetitions + 1):
                    journal.update_task(host_name, test_name, rep, RunStatus.RUNNING, action="local_run")
                journal.save(journal_path)
                try:
                    # EXECUTION LOOP (LocalRunner handles repetitions)
                    success = runner.run_benchmark(test_name, run_id=run_identifier)
                    if success:
                        log_file.write(f"{test_name} completed locally\n")
                    else:
                        log_file.write(f"{test_name} failed locally\n")
                    log_file.flush()
                    journal.save(journal_path)
                except Exception as e:
                    for rep in range(1, context.config.repetitions + 1):
                        journal.update_task(
                            host_name,
                            test_name,
                            rep,
                            RunStatus.FAILED,
                            action="local_run",
                            error=str(e),
                        )
                    journal.save(journal_path)
                    log_file.write(f"{test_name} failed locally: {e}\n")
                    log_file.flush()
                    if ui_adapter:
                        ui_adapter.show_error(f"{test_name} failed locally: {e}")
                finally:
                    # Level 2: Workload Teardown
                    if context.config.remote_execution.run_teardown:
                        if ui_adapter:
                            ui_adapter.show_info(f"Running teardown for {test_name} (local)...")
                        self._setup_service.teardown_workload(plugin)
        
        finally:
            # Level 1: Global Teardown
            if context.config.remote_execution.run_teardown:
                if ui_adapter:
                    ui_adapter.show_info("Running global teardown (local)...")
                self._setup_service.teardown_global()

        log_file.close()
        if isinstance(dashboard, RunDashboard):
            dashboard.refresh()
        return RunResult(context=context, summary=None, journal_path=journal_path, log_path=log_path)

    def _run_remote(
        self,
        context: RunContext,
        run_id: Optional[str],
        output_callback: Callable[[str, str], None],
        formatter: AnsibleOutputFormatter | None,
        ui_adapter: UIAdapter | None,
    ) -> RunResult:
        """Execute a remote run using the controller with journal integration."""
        from ..controller import BenchmarkController  # Runtime import to break circular dependency

        resume_requested = context.resume_from is not None or context.resume_latest
        journal, journal_path, dashboard, effective_run_id = (
            self._prepare_journal_and_dashboard(context, run_id, ui_adapter)
        )
        log_path = journal_path.parent / "run.log"

        # Fan-out Ansible output to both formatter and dashboard log stream.
        output_cb = output_callback
        if isinstance(dashboard, RunDashboard) and output_callback is not None:
            last_refresh = 0.0
            def _dashboard_callback(text: str, end: str = ""):
                nonlocal last_refresh
                # If we're using the pretty formatter, let it drive both stdout and dashboard.
                if formatter and output_callback == formatter.process:
                    formatter.process(text, end=end, log_sink=dashboard.add_log)
                else:
                    output_callback(text, end=end)
                    dashboard.add_log(text)
                now = time.monotonic()
                if now - last_refresh > 0.25:
                    dashboard.refresh()
                    last_refresh = now
            output_cb = _dashboard_callback

        # Tee streamed output to a log file to aid troubleshooting after the run.
        log_file = log_path.open("a", encoding="utf-8")
        downstream = output_cb

        sink = LogSink(journal, journal_path, log_path)
        recent_events: deque[tuple[str, str, int, str]] = deque()
        dedupe_limit = 200
        recent_set: set[tuple[str, str, int, str]] = set()

        def _ingest_event(event: RunEvent, source: str = "unknown") -> None:
            key = (event.host, event.workload, event.repetition, event.status)
            if key in recent_set:
                return
            recent_events.append(key)
            recent_set.add(key)
            # Keep the dedupe window bounded
            if len(recent_events) > dedupe_limit:
                old = recent_events.popleft()
                if old in recent_set:
                    recent_set.remove(old)

            sink.emit(event)
            if isinstance(dashboard, RunDashboard):
                dashboard.mark_event(source)
                dashboard.add_log(
                    f"{event.repetition}/{event.total_repetitions} {event.status} on {event.host} ({event.workload})"
                )
                dashboard.refresh()

        def _handle_progress(line: str) -> None:
            info = self._parse_progress_line(line)
            if not info:
                return
            try:
                event = RunEvent(
                    run_id=journal.run_id,
                    host=info["host"],
                    workload=info["workload"],
                    repetition=info["rep"],
                    total_repetitions=info.get("total", context.config.repetitions),
                    status=info["status"],
                    message=info.get("message") or "",
                    timestamp=time.time(),
                )
                _ingest_event(event, source="stdout")
            except Exception:
                pass

        def _tee_output(text: str, end: str = "") -> None:
            fragment = text + (end if end else "\n")
            # Log everything for post-mortem debugging.
            try:
                log_file.write(fragment)
                log_file.flush()
            except Exception:
                pass
            for line in fragment.splitlines():
                _handle_progress(line)
            if downstream:
                downstream(text, end=end)

        output_cb = _tee_output

        controller = BenchmarkController(
            context.config,
            output_callback=output_cb,
            output_formatter=formatter if not context.debug else None,
            journal_refresh=dashboard.refresh if dashboard else None,
        )
        elapsed: float | None = None
        try:
            with dashboard.live():
                start_ts = time.monotonic()
                summary = controller.run(
                    context.target_tests,
                    run_id=effective_run_id,
                    journal=journal,
                    resume=resume_requested,
                    journal_path=journal_path,
                )
                elapsed = time.monotonic() - start_ts
                msg = f"Run {effective_run_id} completed in {elapsed:.1f}s"
                try:
                    log_file.write(msg + "\n")
                    log_file.flush()
                except Exception:
                    pass
                if ui_adapter:
                    ui_adapter.show_info(msg)
                else:
                    print(msg)
        finally:
            log_file.close()

        if isinstance(dashboard, RunDashboard):
            dashboard.refresh()

        sink.close()
        return RunResult(
            context=context,
            summary=summary,
            journal_path=journal_path,
            log_path=log_path,
        )

    def _prepare_journal_and_dashboard(
        self,
        context: RunContext,
        run_id: Optional[str],
        ui_adapter: UIAdapter | None,
    ) -> tuple[RunJournal, Path, NoopDashboard | RunDashboard, str]:
        """Load or create the run journal and optional dashboard."""
        resume_requested = context.resume_from is not None or context.resume_latest

        if resume_requested:
            if context.resume_latest:
                journal_path = self._find_latest_journal(context.config)
                if journal_path is None:
                    raise ValueError("No previous run found to resume.")
            else:
                journal_path = (
                    context.config.output_dir
                    / context.resume_from
                    / "run_journal.json"
                )
            journal = RunJournal.load(journal_path, config=context.config)
            if run_id and run_id != journal.run_id:
                raise ValueError(
                    f"Run ID mismatch: resume journal={journal.run_id}, cli={run_id}"
                )
            run_identifier = journal.run_id
        else:
            run_identifier = run_id or self._generate_run_id()
            journal_path = (
                context.config.output_dir / run_identifier / "run_journal.json"
            )
            journal = RunJournal.initialize(
                run_identifier, context.config, context.target_tests
            )

        # Persist the initial state so resume is possible even if execution aborts early
        journal_path.parent.mkdir(parents=True, exist_ok=True)
        journal.save(journal_path)

        if ui_adapter and isinstance(ui_adapter, ConsoleUIAdapter):
            plan = self.get_run_plan(
                context.config,
                context.target_tests,
                docker_mode=context.use_container,
                multipass_mode=context.use_multipass,
                remote_mode=context.use_remote,
                registry=context.registry,
            )
            dashboard: NoopDashboard | RunDashboard = RunDashboard(
                ui_adapter.console, plan, journal
            )
        else:
            dashboard = NoopDashboard()

        return journal, journal_path, dashboard, run_identifier

    def _build_journal_from_results(
        self,
        run_id: str,
        context: RunContext,
        host_name: str,
    ) -> RunJournal:
        """
        Construct a RunJournal from existing *_results.json artifacts when a journal is missing.
        """
        journal = RunJournal.initialize(run_id, context.config, context.target_tests)
        output_root = context.config.output_dir / run_id
        for test_name in context.target_tests:
            results_file = output_root / f"{test_name}_results.json"
            if not results_file.exists():
                continue
            try:
                entries = json.loads(results_file.read_text())
            except Exception:
                continue
            for entry in entries or []:
                rep = entry.get("repetition")
                if rep is None:
                    continue
                task = journal.get_task(host_name, test_name, rep)
                if not task:
                    continue
                start_str = entry.get("start_time")
                end_str = entry.get("end_time")
                if start_str:
                    task.started_at = datetime.fromisoformat(start_str).timestamp()
                if end_str:
                    task.finished_at = datetime.fromisoformat(end_str).timestamp()
                duration = entry.get("duration_seconds")
                if duration is not None:
                    task.duration_seconds = float(duration)
                elif task.started_at is not None and task.finished_at is not None:
                    task.duration_seconds = max(0.0, task.finished_at - task.started_at)
                gen_result = entry.get("generator_result") or {}
                gen_error = gen_result.get("error")
                gen_rc = gen_result.get("returncode")
                if gen_error or (gen_rc not in (None, 0)):
                    journal.update_task(
                        host_name,
                        test_name,
                        rep,
                        RunStatus.FAILED,
                        action="container_run",
                        error=gen_error or f"returncode={gen_rc}",
                    )
                else:
                    journal.update_task(
                        host_name,
                        test_name,
                        rep,
                        RunStatus.COMPLETED,
                        action="container_run",
                    )
        return journal

    @staticmethod
    def _find_latest_journal(config: BenchmarkConfig) -> Path | None:
        """Return the most recent journal path if present."""
        root = config.output_dir
        if not root.exists():
            return None
        candidates = []
        for child in root.iterdir():
            candidate = child / "run_journal.json"
            if candidate.exists():
                candidates.append(candidate)
        if not candidates:
            return None
        candidates.sort(key=lambda path: path.stat().st_mtime, reverse=True)
        return candidates[0]

    @staticmethod
    def _generate_run_id() -> str:
        """Generate a timestamped run id matching the controller's format."""
        return datetime.utcnow().strftime("run-%Y%m%d-%H%M%S")

    def _parse_progress_line(self, line: str) -> dict[str, Any] | None:
        """Parse progress markers emitted by LocalRunner."""
        line = line.strip()
        token_idx = line.find(self._progress_token)
        if token_idx == -1:
            return None
        payload = line[token_idx + len(self._progress_token):].strip()
        # Try to extract a JSON object even if wrapped inside other text.
        if "{" in payload and "}" in payload:
            start = payload.find("{")
            end = payload.rfind("}") + 1
            candidate = payload[start:end]
            for attempt in (candidate, candidate.replace(r"\"", '"')):
                try:
                    data = json.loads(attempt)
                    break
                except Exception:
                    data = None
            if not data:
                return None
            required = {"host", "workload", "repetition", "status"}
            if not required.issubset(data.keys()):
                return None
            return {
                "host": data["host"],
                "workload": data["workload"],
                "rep": data.get("repetition", 0),
                "status": data["status"],
                "total": data.get("total_repetitions", 0),
                "message": data.get("message"),
            }
        return None<|MERGE_RESOLUTION|>--- conflicted
+++ resolved
@@ -545,8 +545,6 @@
                 debug=context.debug,
                 repetitions=context.config.repetitions,
             )
-<<<<<<< HEAD
-=======
             
             # Run each workload in its own container (or shared image)
             for test_name in context.target_tests:
@@ -567,7 +565,6 @@
                         ui_adapter.show_error(f"Failed to run container for {test_name}: {e}")
                     else:
                         print(f"Error running {test_name}: {e}")
->>>>>>> 7804e26a
 
             def _container_output_handler(line: str) -> None:
                 # 1. Parse Event for UI updates (In-Memory Only)
